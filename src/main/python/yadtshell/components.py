# vim: tabstop=4 expandtab shiftwidth=4 softtabstop=4
#
#   YADT - an Augmented Deployment Tool
#   Copyright (C) 2010-2014  Immobilien Scout GmbH
#
#   This program is free software: you can redistribute it and/or modify
#   it under the terms of the GNU General Public License as published by
#   the Free Software Foundation, either version 3 of the License, or
#   (at your option) any later version.
#
#   This program is distributed in the hope that it will be useful,
#   but WITHOUT ANY WARRANTY; without even the implied warranty of
#   MERCHANTABILITY or FITNESS FOR A PARTICULAR PURPOSE.  See the
#   GNU General Public License for more details.
#
#   You should have received a copy of the GNU General Public License
#   along with this program.  If not, see <http://www.gnu.org/licenses/>.

from __future__ import (absolute_import, print_function)

import logging
import os
import subprocess
import sys
import yaml
import shlex

from twisted.internet import reactor, task
import twisted.internet.defer as defer

from yadtshell.util import calculate_max_tries_for_interval_and_delay
from yadtshell.helper import get_user_info
from yadtshell.twisted import YadtProcessProtocol
import yadtshell


logger = logging.getLogger('components')


class Component(object):

    """Abstract superclass for Host, Service, Artefacts, and some special cases thereof.

    Note that the `.host` attribute is always a string, not a Host instance.
    """

    def __init__(self, t, host, name):
        """Makes a component.

        - `t` is one of the component types in yadtshell.settings
        - `host` must be a true Host instance so we can set `fqdn` properly.
        - `name` is a plain string and doesn't contain a version.

        Note the constructor is written such that subclasses can call it first
        and then overwrite any values if so desired. The pattern here is "initialize
        with a default value and overwrite if needed".
        """
        self.type = t
        self.name = name
        self.host = host.name
        self.fqdn = host.fqdn
        self.uri = yadtshell.uri.create(self.type, self.host, self.name)

        self.host_uri = yadtshell.uri.create(yadtshell.settings.HOST, self.host)

        self.state = yadtshell.settings.UNKNOWN
        self.needs = set()
        self.needed_by = set()

    def is_touched_also(self, other):
        return True

    def __str__(self):
        return self.uri

    def dump(self):
        res = self.uri + "\n"
        res += yaml.dump(self)
        return res

    def is_up(self):
        return not yadtshell.util.not_up(self.state)

    def is_unknown(self):
        return self.state == yadtshell.settings.UNKNOWN

    def create_remote_log_filename(self, tag=None):
        return yadtshell.loggingtools.create_next_log_file_name(
            yadtshell.settings.TODAY,
            yadtshell.settings.TARGET_SETTINGS['name'],
            yadtshell.settings.STARTED_ON,
            yadtshell.settings.USER_INFO['user'],
            self.host,
            tag
        )

    def remote_call(self, cmd, tag=None, force=False):
        if not cmd:
            return
        if type(cmd) not in [str, unicode]:
            cmd = '\n'.join(cmd)

        ssh_cmd = yadtshell.settings.SSH
        if hasattr(self, 'fqdn'):
            host = self.fqdn
        else:
            # TODO valid for uninitialized hosts
            host = self.host
        # TODO only suitable for service objects!
        service = self.name
        remotecall_script = '/usr/bin/yadt-remotecall'
        log_file = self.create_remote_log_filename(tag=tag)
        owner = get_user_info()['owner']
        force_flag = {False: '', True: ' --force'}[force]
        complete_cmd = '%(ssh_cmd)s %(host)s WHO="%(owner)s" YADT_LOG_FILE="%(log_file)s" "yadt-command %(cmd)s%(force_flag)s" ' % locals()
        return complete_cmd

    def local_call(self, cmd, tag=None, guard=True, force=False, no_subprocess=True):
        if not cmd:
            return
        if type(cmd) is str:
            cmds = cmd
        else:
            cmds = '\n'.join(cmd)
        print(cmds)
        if no_subprocess:
            return cmds
        if guard:
            sp = self.remote_call(": #check service callable",
                                  tag='check_service_callable',
                                  force=force)
            returncode = yadtshell.util.log_subprocess(sp)
            if returncode != 0:
                return returncode
        pipe = subprocess.Popen(
            cmds,
            stdin=subprocess.PIPE,
            stdout=subprocess.PIPE,
            stderr=subprocess.PIPE,
            shell=True
        )
        pipe.stdin.flush()
        pipe.stdin.close()
        return pipe

    def _create_owner_file(self, lockinfo, filename, force=False, tag=None):
        """@return: integer The error code of the remote call"""
        dirname = os.path.dirname(filename)
        cmd = '''umask 0002 && mkdir -pv %s && echo -e '%s' > %s''' % (
            dirname, yadtshell.util.get_yaml(lockinfo), filename)
        return self.remote_call(cmd, tag, force=force)

    def _remove_owner_file(self, lockinfo, filename, force=False, tag=None):
        """@return: integer The error code of the remote call"""
        cmd = "rm -fv %(filename)s" % locals()
        return self.remote_call(cmd, tag, force=force)


class MissingComponent(Component):

    def __init__(self, s):
        parts = yadtshell.uri.parse(s)
        Component.__init__(self, parts['type'], Host(parts['host']), parts['name'])
        self.version = parts['version']
        self.state = yadtshell.settings.MISSING


class ReadonlyService(Component):

    def __init__(self, host, name, settings=None):
        Component.__init__(self, yadtshell.settings.SERVICE, host, name)
        self.state = yadtshell.settings.UNKNOWN

    def immediate_status(self):
        logger.debug("Immediate status of readonly %s (no-op)" % self.uri)
        return defer.succeed(0)

    def status(self):
        status_command = self.remote_call(
            'yadt-service-%s %s' % (yadtshell.settings.STATUS, self.name),
            tag='%s_%s' % (self.name, yadtshell.settings.STATUS))
        status_protocol = YadtProcessProtocol(self, status_command, out_log_level=logging.DEBUG)
        cmdline = shlex.split(status_protocol.cmd)
        reactor.spawnProcess(status_protocol, cmdline[0], cmdline, None)

        return status_protocol.deferred

    def start(self):
        d = self.status()

        def handle_error(failure):
            raise RuntimeError("Cannot start readonly %s" % self.uri)
        d.addErrback(handle_error)
        return d

    def stop(self):
        return defer.fail(RuntimeError("Not allowed to stop readonly {0}".format(self.uri)))

    def _retrieve_service_call(self, action):
        return 'yadt-service-%s %s' % (action, self.name)


class ComponentDict(dict):

    def __init__(self):
        dict.__init__(self)
        self._add_when_missing_ = False

    def _key_(self, key):
        try:
            return key.uri
        except AttributeError:
            return key

    def __getitem__(self, key):
        if self._key_(key) not in self and self._add_when_missing_:
            logger.debug('missing ' + key)
            self[self._key_(key)] = MissingComponent(self._key_(key))
        return dict.__getitem__(self, self._key_(key))

    def get(self, key, default=None):
        key = self._key_(key)
        if key not in self and self._add_when_missing_:
            logger.debug('missing' + key)
            self[key] = MissingComponent(key)
        return dict.get(self, key, default)

    def __setitem__(self, key, value):
        return dict.__setitem__(self, self._key_(key), value)


class ComponentSet(set):

    def __init__(self, components=None):
        self.components = components
        self._set = set([])

    def _key_(self, item):
        try:
            return str(item.uri)
        except AttributeError:
            return str(item)

    def add(self, item, check=False):
        key = self._key_(item)
        logger.debug('adding ' + key)
        if key not in self.components and check:
            logger.warning('key %(key)s not found, ignoring' % locals())
            logger.debug('known keys: ' + ', '.join(self.components.keys()))
            return None
        return self._set.add(key)

    def __iter__(self):
        if self.components is None:
            for item in self._set:
                yield item
        else:
            for item in self._set:
                result = self.components.get(item)
                yield result

    def update(self, other):
        for c in other:
            self.add(c)

    def __contains__(self, item):
        return self._key_(item) in self._set


class AbstractHost(Component):

    def __init__(self, fqdn):
        # we need to set those values first, because Component.__init__ requires them on its `host` argument ;)
        self.fqdn = fqdn
        self.hostname = fqdn.split('.')[0]
        Component.__init__(self, yadtshell.settings.HOST, self, self.hostname)
        self.uri = yadtshell.uri.create(yadtshell.settings.HOST, self.name)

        self.current_artefacts = []
        self.next_artefacts = []
        self.services = {}

        self.is_ignored = False

    def is_update_needed(self):
        pass

    def unignore(self, **kwargs):
        reactor.callLater(1, yadtshell.settings.ybc.send_host_change, cmd='unignore', uri=self.uri, tracking_id=yadtshell.settings.tracking_id)
        return defer.succeed(None)


class Host(AbstractHost):

    """Note: `Host.name`, `Host.host` and `Host.hostname` are all the same value.
    We need `.host` and `.name` because they are part of Component, but when
    `Component.host` is renamed to Component.hostname, we will at least have
    one less redundant variable.
    """

    def __init__(self, fqdn):
        AbstractHost.__init__(self, fqdn)

        self.lockstate = None
        self.is_locked = None
        self.is_locked_by_other = None
        self.is_locked_by_me = None
        self.ssh_poll_max_seconds = yadtshell.constants.SSH_POLL_MAX_SECONDS_DEFAULT
        self.reboot_required_to_activate_latest_kernel = False
        self.reboot_required_after_next_update = False

        self.logger = logging.getLogger(self.uri)

    def set_attrs_from_data(self, data):
        for key, value in data.iteritems():
            if key == "hostname" and value != self.hostname:
                self.logger.warning("Hostname %(hostname)s doesn't match FQDN %(fqdn)." % data)
            setattr(self, key, value)
        self.convert_obsolete_services(self.services)
        self.state = ['update_needed', 'uptodate'][not self.next_artefacts]
        self.loc_type = yadtshell.util.determine_loc_type(self.hostname)
        self.update_attributes_after_status()

    def convert_obsolete_services(self, old_services):
        if len(old_services) > 0 and type(old_services) is list:
            self.services = dict()
            for entry in old_services:
                self.services.update(entry)

    @property
    def reboot_required(self):
        return self.reboot_required_after_next_update or self.reboot_required_to_activate_latest_kernel

    def is_reachable(self):
        return True

    def update(self, reboot_required=False, upgrade_packages=True):
        next_artefacts = [uri.replace('/', '-', 1)
                          for uri in self.next_artefacts]
        if not reboot_required:
            return self.remote_call('yadt-host-update %s' % ' '.join(next_artefacts),
                                    '%s_%s' % (self.hostname, yadtshell.settings.UPDATE))

        update_and_reboot_command = self.remote_call(
            'yadt-host-update -r %s' % ' '.join(next_artefacts if upgrade_packages else []),
            '%s_%s' % (self.hostname, yadtshell.settings.UPDATE))
        p = YadtProcessProtocol(self, update_and_reboot_command, out_log_level=logging.INFO)
        p.target_state = yadtshell.settings.UPTODATE
        p.state = yadtshell.settings.UNKNOWN

        def handle_rebooting_machine(failure, ssh_poll_max_seconds):
            if failure.value.exitCode == 152:
                raise yadtshell.actions.ActionException(
                    'Timed out while waiting for %s to reboot' % self.uri, 152)
            elif failure.value.exitCode == 255:
                logger.info("%s: rebooting now" % self.uri)
                return poll_rebooting_machine()
            return failure

        def poll_rebooting_machine(count=1):
            max_tries = calculate_max_tries_for_interval_and_delay(interval=self.ssh_poll_max_seconds,
                                                                   delay=yadtshell.constants.SSH_POLL_DELAY)
            logger.info("%s: polling for ssh connect, try %i of %i" %
                        (self.uri, count, max_tries))
            poll_command = self.remote_call('uptime', '%s_poll' % self.hostname)
            poll_protocol = YadtProcessProtocol(self, poll_command, out_log_level=logging.INFO)
            poll_protocol.ssh_poll_count = count
            if (count * yadtshell.constants.SSH_POLL_DELAY) < self.ssh_poll_max_seconds:
                poll_protocol.deferred.addErrback(
                    lambda x: task.deferLater(reactor,
                                              yadtshell.constants.SSH_POLL_DELAY,
                                              poll_rebooting_machine,
                                              count + 1)
                )
            cmdline = shlex.split(poll_protocol.cmd)
            reactor.spawnProcess(poll_protocol, cmdline[0], cmdline, None)

            return poll_protocol.deferred

        p.deferred.addErrback(handle_rebooting_machine, self.ssh_poll_max_seconds)

        def display_reboot_info(protocol):
            if hasattr(protocol, 'ssh_poll_count'):
                logger.info('%s: reboot took %d seconds' %
                            (self.uri, protocol.ssh_poll_count * yadtshell.constants.SSH_POLL_DELAY))
            return protocol
        p.deferred.addCallback(display_reboot_info)

        cmdline = shlex.split(p.cmd.encode('ascii'))
        reactor.spawnProcess(p, cmdline[0], cmdline, None)
        return p.deferred

    def bootstrap(self):
        pass    # TODO to be implemented

    def is_uptodate(self):
        return self.state == yadtshell.settings.UPTODATE

    def is_update_needed(self):
        return self.state == yadtshell.settings.UPDATE_NEEDED

    def probe(self):
        return self.remote_call('yadt-host-status')

    def probe_uptodate(self):
        return yadtshell.util.log_subprocess(self.remote_call('yadt-host-status', '%s_probe' % self.hostname))

    def get_lock_dir(self):
        return self.defaults['YADT_LOCK_DIR']

    def get_ignored_dir(self):
        return self.defaults['YADT_LOCK_DIR']

    def get_lock_owner(self):
        if self.lockstate:
            return self.lockstate["owner"]
        else:
            return None

    def lock(self, message=None, force=False, **kwargs):
        def strip_quotes_from_message(message):
            return message.replace("'", "").replace('"', '')
        if not message:
            raise ValueError('the "message" parameter is mandatory')
        lockinfo = get_user_info()
        lockinfo["message"] = message
        lockinfo["force"] = force
        return self.remote_call(
            "yadt-host-lock '%s'" % strip_quotes_from_message(message),
            'lock_host',
            force)

    def unlock(self, force=False, **kwargs):
        return self.remote_call('yadt-host-unlock', "unlock_host", force)

    def ignore(self, message=None, **kwargs):
        if not message:
            raise ValueError('the "message" parameter is mandatory')

        reactor.callLater(1, yadtshell.settings.ybc.send_host_change, cmd='ignore', uri=self.uri, message=message, tracking_id=yadtshell.settings.tracking_id)
        return defer.succeed(None)

<<<<<<< HEAD
    def unignore(self, message=None, **kwargs):
        # if not message:
        #     raise ValueError('the "message" parameter is mandatory')

        reactor.callLater(1, yadtshell.settings.ybc.sendServiceChange, [{'uri': self.uri, 'state': self.state}], tracking_id=yadtshell.settings.tracking_id)
        return defer.succeed(None)

=======
>>>>>>> 1a07f7ec
    def update_attributes_after_status(self):
        self.is_locked = self.lockstate is not None

        lockinfo = get_user_info()
        lock_owner = None
        if self.lockstate:
            lock_owner = self.lockstate.get("owner")
        self.is_locked_by_me = self.is_locked and lock_owner and lock_owner == lockinfo["owner"]
        self.is_locked_by_other = self.is_locked and not self.is_locked_by_me

        logger.debug("is_locked=" + repr(self.is_locked) + ", is_locked_by_me=" + repr(
            self.is_locked_by_me) + ", is_locked_by_other=" + repr(self.is_locked_by_other))


class UnreachableHost(AbstractHost):

    def __init__(self, fqdn):
        AbstractHost.__init__(self, fqdn)

    def is_reachable(self):
        return False

    def is_unknown(self):
        return True

    @property
    def is_locked_by_other(self):
        return False

    @property
    def is_locked_by_me(self):
        return False


class IgnoredHost(AbstractHost):

    def __init__(self, fqdn, message):
        AbstractHost.__init__(self, fqdn)
        self.is_ignored = True
        self.message = message

    def is_reachable(self):
        return False

    def is_unknown(self):
        return False

    def is_uptodate(self):
        return False

    @property
    def is_locked(self):
        return False

    @property
    def is_locked_by_other(self):
        return False

    @property
    def is_locked_by_me(self):
        return False


class Artefact(Component):

    """`version` is numeric
    `revision` is either 'next' or 'current'. (Use constants in yadtshell.settings!)
    """

    def __init__(self, host, name, version, revision=yadtshell.settings.CURRENT):
        Component.__init__(self, yadtshell.settings.ARTEFACT, host, name)
        self.version = version
        self.revision = revision
        self.state = yadtshell.settings.INSTALLED  # only needed for yadtshell.util.is_up()
        self.uri = yadtshell.uri.create(yadtshell.settings.ARTEFACT, host.name, name, version)
        self.revision_uri = yadtshell.uri.create(yadtshell.settings.ARTEFACT, host.name, name, revision)

    def updateartefact(self):
        return self.remote_call('yadt-artefact-update %s' % self.name,
                                'artefact_%s_%s_%s' % (self.host, self.name, yadtshell.constants.UPDATEARTEFACT))


class Service(Component):

    def __init__(self, host, name, settings=None):
        Component.__init__(self, yadtshell.settings.SERVICE, host, name)

        settings = settings or {}
        self.needs_services = []
        self.needs_artefacts = []
        self.needs.add(host.uri)

        for k in settings:
            setattr(self, k, settings[k])
        extras = settings.get('extra', [])
        for k in extras:
            if hasattr(self, k):
                getattr(self, k).extend(extras[k])
            else:
                setattr(self, k, extras[k])

        for n in self.needs_services:
            if n.startswith(yadtshell.settings.SERVICE):
                self.needs.add(n % locals())
            else:
                self.needs.add(yadtshell.uri.create(
                    yadtshell.settings.SERVICE, host.host, n % locals()))
        for n in self.needs_artefacts:
            self.needs.add(yadtshell.uri.create(yadtshell.settings.ARTEFACT,
                                                host.host,
                                                n % locals() + "/" + yadtshell.settings.CURRENT))

        self.state = yadtshell.settings.STATE_DESCRIPTIONS.get(
            settings.get('state'),
            yadtshell.settings.UNKNOWN)
        self.script = None

    def stop(self, force=False, **kwargs):
        return self.remote_call(
            self._retrieve_service_call(yadtshell.settings.STOP),
            '%s_%s' % (self.name, yadtshell.settings.STOP), force)

    def start(self, force=False, **kwargs):
        return self.remote_call(
            self._retrieve_service_call(yadtshell.settings.START),
            '%s_%s' % (self.name, yadtshell.settings.START), force)

    def status(self):
        return self.remote_call(
            self._retrieve_service_call(yadtshell.settings.STATUS),
            tag='%s_%s' % (self.name, yadtshell.settings.STATUS))

    def _retrieve_service_call(self, action):
        return 'yadt-service-%s %s' % (action, self.name)

    def ignore(self, message=None, **kwargs):
        if not message:
            raise ValueError('the "message" parameter is mandatory')
        tag = "ignore_%s" % self.name
        force = kwargs.get('force', False)
        return self.remote_call('yadt-service-ignore %s \'%s\'' % (self.name, message), tag, force)

    def unignore(self, **kwargs):
        tag = "unignore_%s" % self.name
        return self.remote_call('yadt-service-unignore %s' % self.name, tag)


def do_cb(protocol, args, opts):
    return do(args, opts)


def do(args, opts):
    cmd = args[0]
    component_names = args[1:]
    if not component_names:
        logger.error('no components given to "%(cmd)s", aborting' % locals())
        sys.exit(1)

    components = yadtshell.util.restore_current_state()
    component_names = yadtshell.helper.expand_hosts(component_names)
    component_names = yadtshell.helper.glob_hosts(components, component_names)

    for component_name in component_names:
        component = components.get(component_name, None)
        if not component:
            component = components[yadtshell.uri.change_version(component_name, 'current')]
        fun = getattr(component, cmd, None)
        import inspect
        if inspect.ismethod(fun):
            try:
                sp = fun(**opts)
            except TypeError:
                sp = fun()
        else:
            logger.error('"%(cmd)s" is not defined for %(component_name)s, aborting' % locals())
            sys.exit(2)
        logger.debug('%(cmd)sing %(component_name)s' % locals())
        try:
            logger.debug('executing fun ' + str(fun))
            if isinstance(sp, subprocess.Popen):
                exit_code = yadtshell.util.log_subprocess(sp, stdout_level=logging.INFO)
            else:
                exit_code = sp
            logger.debug('exit code %(exit_code)s' % locals())
        except AttributeError, ae:
            logger.warning('problem while executing %(cmd)s on %(component_name)s' % locals())
            logger.exception(ae)<|MERGE_RESOLUTION|>--- conflicted
+++ resolved
@@ -440,16 +440,6 @@
         reactor.callLater(1, yadtshell.settings.ybc.send_host_change, cmd='ignore', uri=self.uri, message=message, tracking_id=yadtshell.settings.tracking_id)
         return defer.succeed(None)
 
-<<<<<<< HEAD
-    def unignore(self, message=None, **kwargs):
-        # if not message:
-        #     raise ValueError('the "message" parameter is mandatory')
-
-        reactor.callLater(1, yadtshell.settings.ybc.sendServiceChange, [{'uri': self.uri, 'state': self.state}], tracking_id=yadtshell.settings.tracking_id)
-        return defer.succeed(None)
-
-=======
->>>>>>> 1a07f7ec
     def update_attributes_after_status(self):
         self.is_locked = self.lockstate is not None
 
