#!/usr/bin/env python
#
#   YADT - an Augmented Deployment Tool
#   Copyright (C) 2010-2013  Immobilien Scout GmbH
#
#   This program is free software: you can redistribute it and/or modify
#   it under the terms of the GNU General Public License as published by
#   the Free Software Foundation, either version 3 of the License, or
#   (at your option) any later version.
#
#   This program is distributed in the hope that it will be useful,
#   but WITHOUT ANY WARRANTY; without even the implied warranty of
#   MERCHANTABILITY or FITNESS FOR A PARTICULAR PURPOSE.  See the
#   GNU General Public License for more details.
#
#   You should have received a copy of the GNU General Public License
#   along with this program.  If not, see <http://www.gnu.org/licenses/>.
"""
The yadtshell

Usage:
yadtshell (status|info) [options]
yadtshell (start|stop) SERVICE-URI ... [options]
yadtshell update [HOST-URI...] [-y] [options]
yadtshell updateartefact ARTEFACT-URI ... [options]
yadtshell lock -m MESSAGE HOST-URI ... [options] [--force]
yadtshell unlock HOST-URI ... [options]
yadtshell ignore -m MESSAGE SERVICE-URI ... [options] [--force]
yadtshell unignore SERVICE-URI ... [options]
yadtshell dump [URI-PATTERN...] [--attribute --show-pending-updates --show-current-artefacts]

Options:
-n --dryrun            do not alter the system
-v --verbose           be more verbose
--tracking-id STRING   lets user define a tracking id
--no-final-status      do not fetch status of target after action

-m --message MESSAGE   reason
-p --parallel PSPEC    how to execute actions in parallel [default: 1]
--force                force execution
-y                      say yes to all questions
"""

import logging
import re
import sys

from twisted.internet import reactor
from twisted.python import log
from twisted.internet.task import deferLater
from yadtshell.commandline import EXIT_CODE_CANCELED_BY_USER

from docopt import docopt
arguments = docopt(__doc__)

reactor.return_code = 127

<<<<<<< HEAD
cmd = None
for key, selected in arguments.iteritems():
    if re.match('[a-z]', key) and selected:
        cmd = key
        break
=======
parser = OptionParser(usage='%prog [options] {status|info|dump|start|stop|ignore|unignore|lock|unlock} [uri ...] [command options]')
parser.add_option('-n', '--dryrun', action='store_true', dest='dryrun', default=False, help='does nothing')
parser.add_option('-v', '', action='store_true', dest='verbose', default=False, help='verbose output')
parser.add_option('', '--tracking-id', dest='tracking_id', help='custom id, broadcasted with every event, for easier tracking')

if len(sys.argv) < 2:
    parser.print_help()
    sys.exit(EXIT_CODE_MISSING_COMMAND)

cmd = sys.argv[1]

# parallel actions stuff
if cmd in ['start', 'stop', 'ignore', 'unignore', 'lock', 'unlock', 'update', 'updateartefact']:
    parser.add_option('-p', '--parallel', action='store', dest='parallel', default='1', help='parallel execution, where and how')
    parser.add_option('', '--no-final-status', action='store_true', dest='no_final_status', default=False, help='no status after command')
    parser.add_option('-y', '', action="store_true", dest="forcedyes", default=False, help="say yes to all questions")

# message for lock, ignore
if cmd in ['ignore', 'lock']:
    group = OptionGroup(parser, '(MANDATORY) reason for command')
    group.add_option('-m', '--message', dest='message')
    group.add_option('', '--force', action='store_true', dest='force', default=False, help='force the command')
    parser.add_option_group(group)
>>>>>>> cd87015b

uris = arguments['ARTEFACT-URI'] + arguments['HOST-URI'] + arguments['SERVICE-URI'] + arguments['URI-PATTERN']

opts = {}
for key, value in arguments.iteritems():
    if not key.startswith('-'):
        continue
    key = key.lstrip('-').replace('-', '_')
    opts[key] = value

observer = log.PythonLoggingObserver()
observer.start()

import yadtshell
logger = logging.getLogger('yadtshell')

yadtshell.settings.load_settings(log_to_file=(cmd not in ['dump', 'info']))
if opts.get('tracking_id'):
    yadtshell.settings.tracking_id = opts.get('tracking_id')

logging.getLogger("twisted").setLevel(logging.WARN)
logging.getLogger("broadcaster").setLevel(logging.WARN)

if opts.get('verbose'):
    yadtshell.settings.console_stdout_handler.setLevel(logging.DEBUG)

if opts.get('dryrun'):
    yadtshell.settings.ybc = yadtshell.settings.DummyBroadcaster()

if uris:
    components = yadtshell.util.restore_current_state()
    uris = yadtshell.helper.expand_hosts(uris)
    uris = yadtshell.helper.glob_hosts(components, uris)
    if not uris:
        logger.error('Could not resolve URIs. Check for typos or syntax issues.')
        sys.exit(1)


def create_simple_plan(cmd, uris):
    action_set = set()
    for component_name in uris:
        component = components.get(component_name, None)
        if not component:
            component = components[yadtshell.uri.change_version(component_name, 'current')]
        if not component:
            logger.warning('could not resolve uri %s' % component_name)
            continue
        action_set.add(yadtshell.actions.Action(cmd, component.uri, kwargs=opts))
    plan = yadtshell.actions.ActionPlan(cmd, action_set)
    yadtshell.util.dump_action_plan(cmd, plan)
    return plan


def createDeferredFromPlan(plan):
    plan = yadtshell.metalogic.apply_instructions(plan, opts.get('parallel'))
    yadtshell.util.dump_action_plan(cmd, plan)
    am = yadtshell.ActionManager()
    return am.action(flavor=cmd, **opts)


deferred = None
args = []

if cmd == 'status':
    deferred = yadtshell.status(hosts=args, **opts)
elif cmd == 'info':
    yadtshell.info(**opts)
    sys.exit(0)
elif cmd == 'dump':
    yadtshell.dump(args, **opts)
    sys.exit(0)
elif cmd == 'update':
    deferred = yadtshell.status()
    deferred.addCallback(
        yadtshell.update.compare_versions,
        args,
        **opts
    )
    am = yadtshell.ActionManager()
    deferred.addCallback(am.action, **opts)
elif cmd in ['ignore', 'unignore', 'lock', 'unlock', 'updateartefact']:
    plan = create_simple_plan(cmd, uris)
    deferred = createDeferredFromPlan(plan)
else:
    try:
        plan = yadtshell.metalogic.metalogic(cmd, uris)
        deferred = createDeferredFromPlan(plan)
    except Exception, e:
        logger.critical('an error occured while trying to "%s %s"' % (cmd, ', '.join(args)))
        logger.debug(e)
        # TODO event failed needed here
        sys.exit(1)

if cmd in ['stop', 'start', 'update', 'updateartefact', 'ignore', 'lock', 'unignore', 'unlock'] and not opts.get('no_final_status'):
    deferred.addCallback(yadtshell.status)


def publish_result():
    if reactor.return_code == 0:
        state = 'finished'
    else:
        state = 'failed'
    yadtshell.settings.ybc.publish_cmd(cmd=cmd, state=state, tracking_id=yadtshell.settings.tracking_id)
    logger.debug('waiting for outstanding events to be delivered')
    return deferLater(reactor, 2, observer.stop)


def publish_start():
    yadtshell.settings.ybc.publish_cmd(cmd=cmd, state='started', tracking_id=yadtshell.settings.tracking_id)


try:
    deferred.addErrback(yadtshell.twisted.report_error, logger.critical)
    deferred.addBoth(yadtshell.twisted.stop_and_return)

    if not reactor.running:
        yadtshell.settings.ybc.addOnSessionOpenHandler(publish_start)
        reactor.addSystemEventTrigger('before', 'shutdown', publish_result)
        reactor.run()

except yadtshell.actions.ActionException, e:
    reactor.return_code = e.exitcode
    msg = e.message
    if e.rootcause:
        msg += ': ' + str(e.rootcause)
    logger.critical(msg)
except BaseException, e:
    reactor.return_code = 2
    logger.critical(str(e))


if reactor.return_code == 0:
    print yadtshell.settings.term.render('${GREEN}${BOLD}%s SUCCESSFUL.${NORMAL}' % cmd.upper())

elif reactor.return_code == EXIT_CODE_CANCELED_BY_USER:
    print yadtshell.settings.term.render('${BG_YELLOW}${BOLD}%s CANCELLED BY USER.${NORMAL}' % cmd.upper())

else:
    print yadtshell.settings.term.render('${RED}${BOLD}%s FAILED.${NORMAL}' % cmd.upper())
    logger.critical('exit code: %i' % reactor.return_code)
    logger.info('For details see: "{0}"'.format(yadtshell.settings.log_file))

sys.exit(reactor.return_code)<|MERGE_RESOLUTION|>--- conflicted
+++ resolved
@@ -38,7 +38,7 @@
 -m --message MESSAGE   reason
 -p --parallel PSPEC    how to execute actions in parallel [default: 1]
 --force                force execution
--y                      say yes to all questions
+-y                     say yes to all questions
 """
 
 import logging
@@ -55,37 +55,11 @@
 
 reactor.return_code = 127
 
-<<<<<<< HEAD
 cmd = None
 for key, selected in arguments.iteritems():
     if re.match('[a-z]', key) and selected:
         cmd = key
         break
-=======
-parser = OptionParser(usage='%prog [options] {status|info|dump|start|stop|ignore|unignore|lock|unlock} [uri ...] [command options]')
-parser.add_option('-n', '--dryrun', action='store_true', dest='dryrun', default=False, help='does nothing')
-parser.add_option('-v', '', action='store_true', dest='verbose', default=False, help='verbose output')
-parser.add_option('', '--tracking-id', dest='tracking_id', help='custom id, broadcasted with every event, for easier tracking')
-
-if len(sys.argv) < 2:
-    parser.print_help()
-    sys.exit(EXIT_CODE_MISSING_COMMAND)
-
-cmd = sys.argv[1]
-
-# parallel actions stuff
-if cmd in ['start', 'stop', 'ignore', 'unignore', 'lock', 'unlock', 'update', 'updateartefact']:
-    parser.add_option('-p', '--parallel', action='store', dest='parallel', default='1', help='parallel execution, where and how')
-    parser.add_option('', '--no-final-status', action='store_true', dest='no_final_status', default=False, help='no status after command')
-    parser.add_option('-y', '', action="store_true", dest="forcedyes", default=False, help="say yes to all questions")
-
-# message for lock, ignore
-if cmd in ['ignore', 'lock']:
-    group = OptionGroup(parser, '(MANDATORY) reason for command')
-    group.add_option('-m', '--message', dest='message')
-    group.add_option('', '--force', action='store_true', dest='force', default=False, help='force the command')
-    parser.add_option_group(group)
->>>>>>> cd87015b
 
 uris = arguments['ARTEFACT-URI'] + arguments['HOST-URI'] + arguments['SERVICE-URI'] + arguments['URI-PATTERN']
 
